--- conflicted
+++ resolved
@@ -134,7 +134,6 @@
 
 |===
 
-
 == Outputs
 
 [cols="2a,2a,2a,5a",options="header"]
@@ -159,7 +158,6 @@
 | `ref`
 | String
 | No
-<<<<<<< HEAD
 | The ref or branch for the checked-out repository. Leave empty when in a detached-head state, commiting, or merging.
 
 | `repository-url`
@@ -167,41 +165,9 @@
 |No
 | The base URL for the instance to clone. Set to `unavailable` for local a commit or merge.
 
-=======
-| The base URL for the GitLab instance that you are cloning from.
-Unless specified, the base URL uses environment defaults to fetch from the same instance the workflow is running from.
-Example URLs are `\https://gitlab.com` or `\https://my-gl-server.example.com`.
->>>>>>> 37ed65cb
-
-|===
-
-== Outputs
-
-[cols="2a,1a,3a",options="header"]
-.Output details
-|===
-
-| Input name
-| Data type
-| Description
-
-| `repository-url`
-| String
-| The clone URL of the repository.
-
-| `commit`
-| String
-| The commit ID from the source repository.
-
-| `commit-url`
-| String
-| The commit URL from the source repository. This may be 'Unavailable' if the commit is a local merge commit.
-
-| `ref`
-| String
-| The ref or branch of the checked-out repository. This may be empty if in a detached-head state or if the commit is a local merge commit.
-
-|===
+
+|===
+
 == Usage example
 
 In the YAML file, all values are required, unless otherwise noted. Default values are included in the example YAML file below. Refer to the notes for options and details.
